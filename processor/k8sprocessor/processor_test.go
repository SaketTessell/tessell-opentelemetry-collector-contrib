--- conflicted
+++ resolved
@@ -58,7 +58,7 @@
 }
 
 func TestBadClientProvider(t *testing.T) {
-	clientProvider := func(_ *zap.Logger, _ k8sconfig.APIConfig, _ kube.ExtractionRules, _ kube.Filters, _ kube.APIClientsetProvider, _ kube.InformerProvider) (kube.Client, error) {
+	clientProvider := func(_ *zap.Logger, _ k8sconfig.APIConfig, _ kube.ExtractionRules, _ kube.Filters, _ kube.APIClientsetProvider, _ kube.InformerProvider, _ kube.OwnerProvider) (kube.Client, error) {
 		return nil, fmt.Errorf("bad client error")
 	}
 	p, err := NewTraceProcessor(
@@ -377,35 +377,34 @@
 	return nil
 }
 
-<<<<<<< HEAD
-func BenchmarkConsumingTraceData(b *testing.B) {
-	next := &testConsumer{}
-	p, _ := NewTraceProcessor(
-		zap.NewNop(),
-		next,
-		kube.NewFakeClient,
-	)
-
-	kp, _ := p.(*kubernetesprocessor)
-	kc, _ := kp.kc.(*kube.FakeClient)
-
-	b.ResetTimer()
-	for i := 0; i < b.N; i++ {
-		ip := "1.1.1.1"
-		attrs := map[string]string{
-			"pod":         "test-2323",
-			"ns":          "default",
-			"another tag": "value",
-		}
-		kc.Pods[ip] = &kube.Pod{Attributes: attrs}
-		ctx := client.NewContext(context.Background(), &client.Client{IP: ip})
-		p.ConsumeTraceData(ctx, consumerdata.TraceData{})
-	}
-=======
 func assertResourceHasStringAttribute(t *testing.T, r pdata.Resource, k, v string) {
 	got, ok := r.Attributes().Get(k)
 	assert.True(t, ok, fmt.Sprintf("resource does not contain attribute %s", k))
 	assert.Equal(t, pdata.AttributeValueSTRING, got.Type(), "attribute %s is not of type string", k)
 	assert.Equal(t, v, got.StringVal(), "attribute %s is not equal to %s", k, v)
->>>>>>> 5dabcfe9
-}+}
+
+//func BenchmarkConsumingTraceData(b *testing.B) {
+//	next := &testConsumer{}
+//	p, _ := NewTraceProcessor(
+//		zap.NewNop(),
+//		next,
+//		kube.NewFakeClient,
+//	)
+//
+//	kp, _ := p.(*kubernetesprocessor)
+//	kc, _ := kp.kc.(*kube.FakeClient)
+//
+//	b.ResetTimer()
+//	for i := 0; i < b.N; i++ {
+//		ip := "1.1.1.1"
+//		attrs := map[string]string{
+//			"pod":         "test-2323",
+//			"ns":          "default",
+//			"another tag": "value",
+//		}
+//		kc.Pods[ip] = &kube.Pod{Attributes: attrs}
+//		ctx := client.NewContext(context.Background(), &client.Client{IP: ip})
+//		p.ConsumeTraceData(ctx, consumerdata.TraceData{})
+//	}
+//}